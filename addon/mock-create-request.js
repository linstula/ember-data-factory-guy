import Ember from 'ember';
import FactoryGuy from './factory-guy';
import $ from 'jquery';

var MockCreateRequest = function (url, modelName, options) {
  var status = options.status;
  var succeed = options.succeed === undefined ? true : options.succeed;
  var matchArgs = options.match;
  var returnArgs = options.returns;
  var responseJson = {};
  var expectedRequest = {};
  var store = FactoryGuy.getStore();

  this.calculate = function () {
    if (matchArgs) {
      // Using this technique to get properly serialized payload.
      // Although it's not ideal to have to create and delete a record,
      // TODO: Figure out how to use serializer without a record instance
      var tmpRecord = store.createRecord(modelName, matchArgs);
      expectedRequest = tmpRecord.serialize();
      //console.log('MCR expectedRequest', expectedRequest);
      tmpRecord.deleteRecord();
    }

    if (succeed) {
      var modelClass = store.modelFor(modelName);
      responseJson[modelName] = $.extend({}, matchArgs, returnArgs);
      // Remove belongsTo associations since they will already be set when you called
      // createRecord, so they don't need to be returned.
      Ember.get(modelClass, 'relationshipsByName').forEach(function (relationship) {
        if (relationship.kind === 'belongsTo') {
          delete responseJson[modelName][relationship.key];
        }
      });
    }
  };

  this.match = function (matches) {
    matchArgs = matches;
    this.calculate();
    return this;
  };

  this.andReturn = function (returns) {
    returnArgs = returns;
    this.calculate();
    return this;
  };

  this.andFail = function (options) {
    options = options || {};
    succeed = false;
    status = options.status || 500;
    if (options.response) {
      responseJson = options.response;
    }
    return this;
  };

  // for supporting older ( non chaining methods ) style of passing in options
  if (succeed) {
    this.calculate();
  } else {
    this.andFail(options);
  }

<<<<<<< HEAD
=======
  var attributesMatch = function (requestData, expectedData) {
    // convert to json-api style data for standardization purposes
    var allMatch = true;
    if (!expectedData.data) {
      expectedData = store.normalize(modelName, expectedData);
    }
    if (!requestData.data && requestData[modelName]) {
      requestData = store.normalize(modelName, requestData[modelName]);
    }
    var expectedAttributes = expectedData.data.attributes;
    var requestedAttributes = requestData.data.attributes;
    //console.log('expectedAttributes',expectedAttributes);
    for (var attribute in expectedAttributes) {
      if (expectedAttributes[attribute]) {
        //console.log('expectedAttributes[attribute]',expectedAttributes[attribute])
        // compare as strings for date comparison
        var requestAttribute = requestedAttributes[attribute].toString();
        var expectedAttribute = expectedAttributes[attribute].toString();
        //console.log(requestAttribute, expectedAttribute, requestAttribute !== expectedAttribute);
        if (requestAttribute !== expectedAttribute) {
          allMatch = false;
          break;
        }
      }
    }
    //console.log('attributesMatch', requestData, expectedData, allMatch);
    return allMatch;
  };

  /*
   Setting the id at the very last minute, so that calling calculate
   again and again does not mess with id, and it's reset for each call.
   */
>>>>>>> cafd7fbb
  function modelId() {
    if (Ember.isPresent(returnArgs) && Ember.isPresent(returnArgs['id'])) {
      return returnArgs['id'];
    } else {
<<<<<<< HEAD
      var definition = FactoryGuy.modelDefinitions[modelName];
=======
      var definition = FactoryGuy.findModelDefinition(modelName);
>>>>>>> cafd7fbb
      return definition.nextId();
    }
  }

<<<<<<< HEAD
  this.handler = function(settings) {
=======
  this.handler = function (settings) {
    // need to clone the response since it could be used a few times in a row,
    // in a loop where you're doing createRecord of same model type
    var finalResponseJson = $.extend({}, true, responseJson);

>>>>>>> cafd7fbb
    if (succeed) {
      if (matchArgs) {
        var requestData = JSON.parse(settings.data);
        if (!attributesMatch(requestData, expectedRequest)) {
          return false;
        }
      }
      this.status = 200;
<<<<<<< HEAD
      // Setting the id at the very last minute, so that calling calculate
      // again and again does not mess with id, and it's reset for each call
      responseJson[modelName].id = modelId();
=======
      // add the id
      finalResponseJson[modelName].id = modelId();
      // convert to JSONAPI if needed
      if (FactoryGuy.useJSONAPI()) {
        finalResponseJson = FactoryGuy.convertToJSONAPIFormat(modelName, finalResponseJson[modelName]);
      }
      //console.log('MCR 2', 'responseJson', finalResponseJson);
>>>>>>> cafd7fbb
    } else {
      this.status = status;
    }
    this.responseText = finalResponseJson;
  };

  var requestConfig = {
    url: url,
    dataType: 'json',
    type: 'POST',
    response: this.handler
  };

  $.mockjax(requestConfig);
};

export default MockCreateRequest;<|MERGE_RESOLUTION|>--- conflicted
+++ resolved
@@ -18,7 +18,6 @@
       // TODO: Figure out how to use serializer without a record instance
       var tmpRecord = store.createRecord(modelName, matchArgs);
       expectedRequest = tmpRecord.serialize();
-      //console.log('MCR expectedRequest', expectedRequest);
       tmpRecord.deleteRecord();
     }
 
@@ -64,8 +63,6 @@
     this.andFail(options);
   }
 
-<<<<<<< HEAD
-=======
   var attributesMatch = function (requestData, expectedData) {
     // convert to json-api style data for standardization purposes
     var allMatch = true;
@@ -77,21 +74,17 @@
     }
     var expectedAttributes = expectedData.data.attributes;
     var requestedAttributes = requestData.data.attributes;
-    //console.log('expectedAttributes',expectedAttributes);
     for (var attribute in expectedAttributes) {
       if (expectedAttributes[attribute]) {
-        //console.log('expectedAttributes[attribute]',expectedAttributes[attribute])
         // compare as strings for date comparison
         var requestAttribute = requestedAttributes[attribute].toString();
         var expectedAttribute = expectedAttributes[attribute].toString();
-        //console.log(requestAttribute, expectedAttribute, requestAttribute !== expectedAttribute);
         if (requestAttribute !== expectedAttribute) {
           allMatch = false;
           break;
         }
       }
     }
-    //console.log('attributesMatch', requestData, expectedData, allMatch);
     return allMatch;
   };
 
@@ -99,29 +92,20 @@
    Setting the id at the very last minute, so that calling calculate
    again and again does not mess with id, and it's reset for each call.
    */
->>>>>>> cafd7fbb
   function modelId() {
     if (Ember.isPresent(returnArgs) && Ember.isPresent(returnArgs['id'])) {
       return returnArgs['id'];
     } else {
-<<<<<<< HEAD
-      var definition = FactoryGuy.modelDefinitions[modelName];
-=======
       var definition = FactoryGuy.findModelDefinition(modelName);
->>>>>>> cafd7fbb
       return definition.nextId();
     }
   }
 
-<<<<<<< HEAD
   this.handler = function(settings) {
-=======
-  this.handler = function (settings) {
     // need to clone the response since it could be used a few times in a row,
     // in a loop where you're doing createRecord of same model type
     var finalResponseJson = $.extend({}, true, responseJson);
 
->>>>>>> cafd7fbb
     if (succeed) {
       if (matchArgs) {
         var requestData = JSON.parse(settings.data);
@@ -130,19 +114,13 @@
         }
       }
       this.status = 200;
-<<<<<<< HEAD
       // Setting the id at the very last minute, so that calling calculate
       // again and again does not mess with id, and it's reset for each call
-      responseJson[modelName].id = modelId();
-=======
-      // add the id
       finalResponseJson[modelName].id = modelId();
       // convert to JSONAPI if needed
       if (FactoryGuy.useJSONAPI()) {
         finalResponseJson = FactoryGuy.convertToJSONAPIFormat(modelName, finalResponseJson[modelName]);
       }
-      //console.log('MCR 2', 'responseJson', finalResponseJson);
->>>>>>> cafd7fbb
     } else {
       this.status = status;
     }
