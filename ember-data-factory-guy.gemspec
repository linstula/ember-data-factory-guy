--- conflicted
+++ resolved
@@ -1,11 +1,7 @@
 # -*- encoding: utf-8 -*-
 Gem::Specification.new do |s|
   s.name        = "ember-data-factory-guy"
-<<<<<<< HEAD
-  s.version     = "0.7.1.1"
-=======
   s.version     = "0.7.3"
->>>>>>> e53d5fa8
   s.platform    = Gem::Platform::RUBY
   s.authors     = ["Daniel Sudol", "Alex Opak"]
   s.email       = ["dansudol@yahoo.com", "opak.alexandr@gmail.com"]
