{
  "name": "ember-data-factory-guy",
<<<<<<< HEAD
  "version": "0.6.4",
=======
  "version": "0.7.0",
>>>>>>> 550440ed
  "authors": [
    "Daniel Sudol <dansudol@yahoo.com>",
    "Opak Alex <opak.alexandr@gmail.com>"
  ],
  "description": "Factory for testing Ember application using Ember Data",
  "main": "dist/ember-data-factory-guy.js",
  "keywords": [
    "Factory",
    "Ember",
    "Data",
    "FixtureAdapter"
  ],
  "license": "MIT",

  "dependencies": {
    "handlebars": "~1.1.2",
<<<<<<< HEAD
    "jquery": "1.10.2",
    "ember": "1.7.0",
    "ember-data": "1.0.0-beta.8",
=======
    "jquery": "2.0.3",
    "ember": "1.7.0",
    "ember-data": "1.0.0-beta.10",
>>>>>>> 550440ed
    "chance": "latest",
    "qunit": "latest"
  },

  "ignore": [
    "**/.*",
    "node_modules",
    "bower_components",
    "bower.json",
    "gruntfile.js",
    "package.json",
    "README.md",
    "src",
    "test",
    "tests"
  ]
}<|MERGE_RESOLUTION|>--- conflicted
+++ resolved
@@ -1,10 +1,6 @@
 {
   "name": "ember-data-factory-guy",
-<<<<<<< HEAD
-  "version": "0.6.4",
-=======
   "version": "0.7.0",
->>>>>>> 550440ed
   "authors": [
     "Daniel Sudol <dansudol@yahoo.com>",
     "Opak Alex <opak.alexandr@gmail.com>"
@@ -21,15 +17,9 @@
 
   "dependencies": {
     "handlebars": "~1.1.2",
-<<<<<<< HEAD
-    "jquery": "1.10.2",
-    "ember": "1.7.0",
-    "ember-data": "1.0.0-beta.8",
-=======
     "jquery": "2.0.3",
     "ember": "1.7.0",
     "ember-data": "1.0.0-beta.10",
->>>>>>> 550440ed
     "chance": "latest",
     "qunit": "latest"
   },
