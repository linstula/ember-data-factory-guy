--- conflicted
+++ resolved
@@ -1,29 +1,10 @@
 {
   "name": "ember-data-factory-guy",
-<<<<<<< HEAD
-  "version": "0.9.13",
-  "authors": [
-    "Daniel Sudol <dansudol@yahoo.com>",
-    "Opak Alex <opak.alexandr@gmail.com>"
-  ],
-  "description": "Factory for testing Ember application",
-  "main": "dist/ember-data-factory-guy.js",
-  "keywords": [
-    "Factory",
-    "Ember",
-    "Data",
-    "FixtureAdapter"
-  ],
-  "license": "MIT",
-  "scripts": {
-    "test": "grunt test"
-=======
   "version": "1.0.1",
   "description": "Factories for testing Ember applications using EmberData",
   "directories": {
     "doc": "doc",
     "test": "tests"
->>>>>>> 090b6c01
   },
   "author": "Daniel Sudol <dansudol@yahoo.com>",
   "repository": {
